// Copyright 2016 Albert Nigmatzianov. All rights reserved.
// Use of this source code is governed by a MIT-style
// license that can be found in the LICENSE file.

package id3v2

import (
	"sync"
)

// sequence is used to manipulate with frames, which can be in tag
// more than one (e.g. APIC, COMM, USLT and etc.)
type sequence struct {
	frames []Framer
}

func (s *sequence) AddFrame(f Framer) {
	i := indexOfFrame(f, s.frames)

<<<<<<< HEAD
	var id string
	if cf, ok := f.(CommentFrame); ok {
		id = cf.Language + cf.Description
	} else if pf, ok := f.(PictureFrame); ok {
		id = pf.Description
	} else if uslf, ok := f.(UnsynchronisedLyricsFrame); ok {
		id = uslf.Language + uslf.ContentDescriptor
	} else if udtf, ok := f.(UserDefinedTextFrame); ok {
		id = udtf.Description
	} else if cf, ok := f.(ChapterFrame); ok {
		id = cf.ElementID
=======
	if i == -1 {
		s.frames = append(s.frames, f)
>>>>>>> de2d74e8
	} else {
		s.frames[i] = f
	}
}

func indexOfFrame(f Framer, fs []Framer) int {
	for i, ff := range fs {
		if f.UniqueIdentifier() == ff.UniqueIdentifier() {
			return i
		}
	}
	return -1
}

func (s *sequence) Count() int {
	return len(s.frames)
}

func (s *sequence) Frames() []Framer {
	return s.frames
}

var seqPool = sync.Pool{New: func() interface{} {
	return &sequence{frames: []Framer{}}
}}

func getSequence() *sequence {
	s := seqPool.Get().(*sequence)
	if s.Count() > 0 {
		s.frames = []Framer{}
	}
	return s
}

func putSequence(s *sequence) {
	seqPool.Put(s)
}<|MERGE_RESOLUTION|>--- conflicted
+++ resolved
@@ -17,22 +17,8 @@
 func (s *sequence) AddFrame(f Framer) {
 	i := indexOfFrame(f, s.frames)
 
-<<<<<<< HEAD
-	var id string
-	if cf, ok := f.(CommentFrame); ok {
-		id = cf.Language + cf.Description
-	} else if pf, ok := f.(PictureFrame); ok {
-		id = pf.Description
-	} else if uslf, ok := f.(UnsynchronisedLyricsFrame); ok {
-		id = uslf.Language + uslf.ContentDescriptor
-	} else if udtf, ok := f.(UserDefinedTextFrame); ok {
-		id = udtf.Description
-	} else if cf, ok := f.(ChapterFrame); ok {
-		id = cf.ElementID
-=======
 	if i == -1 {
 		s.frames = append(s.frames, f)
->>>>>>> de2d74e8
 	} else {
 		s.frames[i] = f
 	}
